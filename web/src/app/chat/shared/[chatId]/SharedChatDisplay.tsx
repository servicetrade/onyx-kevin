--- conflicted
+++ resolved
@@ -35,15 +35,9 @@
   return (
     <div className="absolute bottom-0 bg-background w-full flex border-t border-border py-4">
       <div className="mx-auto">
-<<<<<<< HEAD
-        <Button onClick={() => router.push("/chat")}>
-          Back to Chat
-        </Button>
-=======
         <Link href="/chat">
-          Back to {enterpriseSettings?.application_name || "Onyx Chat"}
+          Back to {enterpriseSettings?.application_name || "Chat"}
         </Link>
->>>>>>> 8231328d
       </div>
       <div
         style={{ transition: "width 0.30s ease-out" }}
