--- conflicted
+++ resolved
@@ -15,77 +15,18 @@
 from celery.signals import worker_shutdown
 from celery.states import READY_STATES
 from celery.utils.log import get_task_logger
-<<<<<<< HEAD
-=======
-from redis import Redis
-from sqlalchemy import inspect
-from sqlalchemy import text
-from sqlalchemy.orm import Session
-from sqlalchemy.orm.exc import ObjectDeletedError
->>>>>>> 7d1ec109
 
 from danswer.background.celery.celery_redis import RedisConnectorCredentialPair
 from danswer.background.celery.celery_redis import RedisConnectorDeletion
 from danswer.background.celery.celery_redis import RedisDocumentSet
 from danswer.background.celery.celery_redis import RedisUserGroup
-<<<<<<< HEAD
 from danswer.configs.constants import CELERY_PRIMARY_WORKER_LOCK_TIMEOUT
-=======
-from danswer.background.celery.celery_utils import extract_ids_from_runnable_connector
-from danswer.background.celery.celery_utils import should_prune_cc_pair
-from danswer.background.connector_deletion import delete_connector_credential_pair_batch
-from danswer.background.task_utils import build_celery_task_wrapper
-from danswer.background.task_utils import name_cc_prune_task
-from danswer.configs.app_configs import JOB_TIMEOUT
-from danswer.configs.constants import CELERY_VESPA_SYNC_BEAT_LOCK_TIMEOUT
->>>>>>> 7d1ec109
 from danswer.configs.constants import DanswerCeleryPriority
 from danswer.configs.constants import DanswerRedisLocks
 from danswer.configs.constants import POSTGRES_CELERY_BEAT_APP_NAME
 from danswer.configs.constants import POSTGRES_CELERY_WORKER_APP_NAME
-<<<<<<< HEAD
 from danswer.db.engine import init_sqlalchemy_engine
-=======
-from danswer.configs.constants import PostgresAdvisoryLocks
-from danswer.connectors.factory import instantiate_connector
-from danswer.connectors.models import InputType
-from danswer.db.connector import fetch_connector_by_id
-from danswer.db.connector_credential_pair import add_deletion_failure_message
-from danswer.db.connector_credential_pair import (
-    delete_connector_credential_pair__no_commit,
-)
-from danswer.db.connector_credential_pair import get_connector_credential_pair
-from danswer.db.connector_credential_pair import get_connector_credential_pair_from_id
-from danswer.db.connector_credential_pair import get_connector_credential_pairs
-from danswer.db.document import count_documents_by_needs_sync
-from danswer.db.document import delete_document_by_connector_credential_pair__no_commit
-from danswer.db.document import delete_documents_complete__no_commit
-from danswer.db.document import get_document
-from danswer.db.document import get_document_connector_count
-from danswer.db.document import get_documents_for_connector_credential_pair
-from danswer.db.document import mark_document_as_synced
-from danswer.db.document_set import delete_document_set
-from danswer.db.document_set import delete_document_set_cc_pair_relationship__no_commit
-from danswer.db.document_set import fetch_document_sets
-from danswer.db.document_set import fetch_document_sets_for_document
-from danswer.db.document_set import get_document_set_by_id
-from danswer.db.document_set import mark_document_set_as_synced
-from danswer.db.engine import get_sqlalchemy_engine
-from danswer.db.engine import init_sqlalchemy_engine
-from danswer.db.enums import ConnectorCredentialPairStatus
-from danswer.db.enums import IndexingStatus
-from danswer.db.index_attempt import delete_index_attempts
-from danswer.db.index_attempt import get_last_attempt
-from danswer.db.models import ConnectorCredentialPair
-from danswer.db.models import DocumentSet
-from danswer.db.models import UserGroup
-from danswer.db.search_settings import get_current_search_settings
-from danswer.document_index.document_index_utils import get_both_index_names
-from danswer.document_index.factory import get_default_document_index
-from danswer.document_index.interfaces import UpdateRequest
->>>>>>> 7d1ec109
 from danswer.redis.redis_pool import RedisPool
-from danswer.server.documents.models import ConnectorCredentialPairIdentifier
 from danswer.utils.logger import ColoredFormatter
 from danswer.utils.logger import PlainFormatter
 from danswer.utils.logger import setup_logger
@@ -103,16 +44,8 @@
 )  # Load configuration from 'celeryconfig.py'
 
 
-<<<<<<< HEAD
 def is_celery_app_primary(sender: Any) -> bool:
     primary = False
-=======
-#####
-# Tasks that need to be run in job queue, registered via APIs
-#
-# If imports from this module are needed, use local imports to avoid circular importing
-#####
->>>>>>> 7d1ec109
 
     # how to get a list of queues this worker is listening to
     # https://stackoverflow.com/questions/29790523/how-to-determine-which-queues-a-celery-worker-is-consuming-at-runtime
@@ -122,300 +55,7 @@
             primary = True
             break
 
-<<<<<<< HEAD
     return primary
-=======
-@build_celery_task_wrapper(name_cc_prune_task)
-@celery_app.task(soft_time_limit=JOB_TIMEOUT)
-def prune_documents_task(connector_id: int, credential_id: int) -> None:
-    """connector pruning task. For a cc pair, this task pulls all document IDs from the source
-    and compares those IDs to locally stored documents and deletes all locally stored IDs missing
-    from the most recently pulled document ID list"""
-    with Session(get_sqlalchemy_engine()) as db_session:
-        try:
-            cc_pair = get_connector_credential_pair(
-                db_session=db_session,
-                connector_id=connector_id,
-                credential_id=credential_id,
-            )
-
-            if not cc_pair:
-                task_logger.warning(
-                    f"ccpair not found for {connector_id} {credential_id}"
-                )
-                return
-
-            runnable_connector = instantiate_connector(
-                cc_pair.connector.source,
-                InputType.PRUNE,
-                cc_pair.connector.connector_specific_config,
-                cc_pair.credential,
-                db_session,
-            )
-
-            all_connector_doc_ids: set[str] = extract_ids_from_runnable_connector(
-                runnable_connector
-            )
-
-            all_indexed_document_ids = {
-                doc.id
-                for doc in get_documents_for_connector_credential_pair(
-                    db_session=db_session,
-                    connector_id=connector_id,
-                    credential_id=credential_id,
-                )
-            }
-
-            doc_ids_to_remove = list(all_indexed_document_ids - all_connector_doc_ids)
-
-            curr_ind_name, sec_ind_name = get_both_index_names(db_session)
-            document_index = get_default_document_index(
-                primary_index_name=curr_ind_name, secondary_index_name=sec_ind_name
-            )
-
-            if len(doc_ids_to_remove) == 0:
-                task_logger.info(
-                    f"No docs to prune from {cc_pair.connector.source} connector"
-                )
-                return
-
-            task_logger.info(
-                f"pruning {len(doc_ids_to_remove)} doc(s) from {cc_pair.connector.source} connector"
-            )
-            delete_connector_credential_pair_batch(
-                document_ids=doc_ids_to_remove,
-                connector_id=connector_id,
-                credential_id=credential_id,
-                document_index=document_index,
-            )
-        except Exception as e:
-            task_logger.exception(
-                f"Failed to run pruning for connector id {connector_id}."
-            )
-            raise e
-
-
-def try_generate_stale_document_sync_tasks(
-    db_session: Session, r: Redis, lock_beat: redis.lock.Lock
-) -> int | None:
-    """This picks up stale documents (typically from indexing) and queues them for sync to Vespa.
-
-    Returns an int if syncing is needed. The int represents the number of sync tasks generated.
-    Returns None if no syncing is required.
-    """
-    # the fence is up, do nothing
-    if r.exists(RedisConnectorCredentialPair.get_fence_key()):
-        return None
-
-    r.delete(RedisConnectorCredentialPair.get_taskset_key())  # delete the taskset
-
-    # add tasks to celery and build up the task set to monitor in redis
-    stale_doc_count = count_documents_by_needs_sync(db_session)
-    if stale_doc_count == 0:
-        return None
-
-    task_logger.info(
-        f"Stale documents found (at least {stale_doc_count}). Generating sync tasks by cc pair."
-    )
-
-    task_logger.info("RedisConnector.generate_tasks starting by cc_pair.")
-
-    # rkuo: we could technically sync all stale docs in one big pass.
-    # but I feel it's more understandable to group the docs by cc_pair
-    total_tasks_generated = 0
-    cc_pairs = get_connector_credential_pairs(db_session)
-    for cc_pair in cc_pairs:
-        rc = RedisConnectorCredentialPair(cc_pair.id)
-        tasks_generated = rc.generate_tasks(celery_app, db_session, r, lock_beat)
-
-        if tasks_generated is None:
-            continue
-
-        if tasks_generated == 0:
-            continue
-
-        task_logger.info(
-            f"RedisConnector.generate_tasks finished. "
-            f"cc_pair_id={cc_pair.id} tasks_generated={tasks_generated}"
-        )
-
-        total_tasks_generated += tasks_generated
-
-    task_logger.info(
-        f"RedisConnector.generate_tasks finished for all cc_pairs. total_tasks_generated={total_tasks_generated}"
-    )
-
-    r.set(RedisConnectorCredentialPair.get_fence_key(), total_tasks_generated)
-    return total_tasks_generated
-
-
-def try_generate_document_set_sync_tasks(
-    document_set: DocumentSet, db_session: Session, r: Redis, lock_beat: redis.lock.Lock
-) -> int | None:
-    """Returns an int if syncing is needed. The int represents the number of sync tasks generated.
-    Note that syncing can still be required even if the number of sync tasks generated is zero.
-    Returns None if no syncing is required.
-    """
-    lock_beat.reacquire()
-
-    rds = RedisDocumentSet(document_set.id)
-
-    # don't generate document set sync tasks if tasks are still pending
-    if r.exists(rds.fence_key):
-        return None
-
-    # don't generate sync tasks if we're up to date
-    # race condition with the monitor/cleanup function if we use a cached result!
-    db_session.refresh(document_set)
-    if document_set.is_up_to_date:
-        return None
-
-    # add tasks to celery and build up the task set to monitor in redis
-    r.delete(rds.taskset_key)
-
-    task_logger.info(
-        f"RedisDocumentSet.generate_tasks starting. document_set_id={document_set.id}"
-    )
-
-    # Add all documents that need to be updated into the queue
-    tasks_generated = rds.generate_tasks(celery_app, db_session, r, lock_beat)
-    if tasks_generated is None:
-        return None
-
-    # Currently we are allowing the sync to proceed with 0 tasks.
-    # It's possible for sets/groups to be generated initially with no entries
-    # and they still need to be marked as up to date.
-    # if tasks_generated == 0:
-    #     return 0
-
-    task_logger.info(
-        f"RedisDocumentSet.generate_tasks finished. "
-        f"document_set_id={document_set.id} tasks_generated={tasks_generated}"
-    )
-
-    # set this only after all tasks have been added
-    r.set(rds.fence_key, tasks_generated)
-    return tasks_generated
-
-
-def try_generate_user_group_sync_tasks(
-    usergroup: UserGroup, db_session: Session, r: Redis, lock_beat: redis.lock.Lock
-) -> int | None:
-    """Returns an int if syncing is needed. The int represents the number of sync tasks generated.
-    Note that syncing can still be required even if the number of sync tasks generated is zero.
-    Returns None if no syncing is required.
-    """
-    lock_beat.reacquire()
-
-    rug = RedisUserGroup(usergroup.id)
-
-    # don't generate sync tasks if tasks are still pending
-    if r.exists(rug.fence_key):
-        return None
-
-    # race condition with the monitor/cleanup function if we use a cached result!
-    db_session.refresh(usergroup)
-    if usergroup.is_up_to_date:
-        return None
-
-    # add tasks to celery and build up the task set to monitor in redis
-    r.delete(rug.taskset_key)
-
-    # Add all documents that need to be updated into the queue
-    task_logger.info(
-        f"RedisUserGroup.generate_tasks starting. usergroup_id={usergroup.id}"
-    )
-    tasks_generated = rug.generate_tasks(celery_app, db_session, r, lock_beat)
-    if tasks_generated is None:
-        return None
-
-    # Currently we are allowing the sync to proceed with 0 tasks.
-    # It's possible for sets/groups to be generated initially with no entries
-    # and they still need to be marked as up to date.
-    # if tasks_generated == 0:
-    #     return 0
-
-    task_logger.info(
-        f"RedisUserGroup.generate_tasks finished. "
-        f"usergroup_id={usergroup.id} tasks_generated={tasks_generated}"
-    )
-
-    # set this only after all tasks have been added
-    r.set(rug.fence_key, tasks_generated)
-    return tasks_generated
->>>>>>> 7d1ec109
-
-
-def try_generate_document_cc_pair_cleanup_tasks(
-    cc_pair: ConnectorCredentialPair,
-    db_session: Session,
-    r: Redis,
-    lock_beat: redis.lock.Lock,
-) -> int | None:
-    """Returns an int if syncing is needed. The int represents the number of sync tasks generated.
-    Note that syncing can still be required even if the number of sync tasks generated is zero.
-    Returns None if no syncing is required.
-    """
-
-    lock_beat.reacquire()
-
-    rcd = RedisConnectorDeletion(cc_pair.id)
-
-    # don't generate sync tasks if tasks are still pending
-    if r.exists(rcd.fence_key):
-        return None
-
-    # we need to refresh the state of the object inside the fence
-    # to avoid a race condition with db.commit/fence deletion
-    # at the end of this taskset
-    try:
-        db_session.refresh(cc_pair)
-    except ObjectDeletedError:
-        return None
-
-    if cc_pair.status != ConnectorCredentialPairStatus.DELETING:
-        return None
-
-    search_settings = get_current_search_settings(db_session)
-
-    last_indexing = get_last_attempt(
-        connector_id=cc_pair.connector_id,
-        credential_id=cc_pair.credential_id,
-        search_settings_id=search_settings.id,
-        db_session=db_session,
-    )
-    if last_indexing:
-        if (
-            last_indexing.status == IndexingStatus.IN_PROGRESS
-            or last_indexing.status == IndexingStatus.NOT_STARTED
-        ):
-            return None
-
-    # add tasks to celery and build up the task set to monitor in redis
-    r.delete(rcd.taskset_key)
-
-    # Add all documents that need to be updated into the queue
-    task_logger.info(
-        f"RedisConnectorDeletion.generate_tasks starting. cc_pair_id={cc_pair.id}"
-    )
-    tasks_generated = rcd.generate_tasks(celery_app, db_session, r, lock_beat)
-    if tasks_generated is None:
-        return None
-
-    # Currently we are allowing the sync to proceed with 0 tasks.
-    # It's possible for sets/groups to be generated initially with no entries
-    # and they still need to be marked as up to date.
-    # if tasks_generated == 0:
-    #     return 0
-
-    task_logger.info(
-        f"RedisConnectorDeletion.generate_tasks finished. "
-        f"cc_pair_id={cc_pair.id} tasks_generated={tasks_generated}"
-    )
-
-    # set this only after all tasks have been added
-    r.set(rcd.fence_key, tasks_generated)
-    return tasks_generated
 
 
 #####
@@ -423,390 +63,6 @@
 #
 # If imports from this module are needed, use local imports to avoid circular importing
 #####
-<<<<<<< HEAD
-=======
-@celery_app.task(
-    name="check_for_vespa_sync_task",
-    soft_time_limit=JOB_TIMEOUT,
-)
-def check_for_vespa_sync_task() -> None:
-    """Runs periodically to check if any document needs syncing.
-    Generates sets of tasks for Celery if syncing is needed."""
-
-    r = redis_pool.get_client()
-
-    lock_beat = r.lock(
-        DanswerRedisLocks.CHECK_VESPA_SYNC_BEAT_LOCK,
-        timeout=CELERY_VESPA_SYNC_BEAT_LOCK_TIMEOUT,
-    )
-
-    try:
-        # these tasks should never overlap
-        if not lock_beat.acquire(blocking=False):
-            return
-
-        with Session(get_sqlalchemy_engine()) as db_session:
-            try_generate_stale_document_sync_tasks(db_session, r, lock_beat)
-
-            # check if any document sets are not synced
-            document_set_info = fetch_document_sets(
-                user_id=None, db_session=db_session, include_outdated=True
-            )
-            for document_set, _ in document_set_info:
-                try_generate_document_set_sync_tasks(
-                    document_set, db_session, r, lock_beat
-                )
-
-            # check if any user groups are not synced
-            try:
-                fetch_user_groups = fetch_versioned_implementation(
-                    "danswer.db.user_group", "fetch_user_groups"
-                )
-
-                user_groups = fetch_user_groups(
-                    db_session=db_session, only_up_to_date=False
-                )
-                for usergroup in user_groups:
-                    try_generate_user_group_sync_tasks(
-                        usergroup, db_session, r, lock_beat
-                    )
-            except ModuleNotFoundError:
-                # Always exceptions on the MIT version, which is expected
-                pass
-    except SoftTimeLimitExceeded:
-        task_logger.info(
-            "Soft time limit exceeded, task is being terminated gracefully."
-        )
-    except Exception:
-        task_logger.exception("Unexpected exception")
-    finally:
-        if lock_beat.owned():
-            lock_beat.release()
-
-
-@celery_app.task(
-    name="check_for_connector_deletion_task",
-    soft_time_limit=JOB_TIMEOUT,
-)
-def check_for_connector_deletion_task() -> None:
-    r = redis_pool.get_client()
-
-    lock_beat = r.lock(
-        DanswerRedisLocks.CHECK_CONNECTOR_DELETION_BEAT_LOCK,
-        timeout=CELERY_VESPA_SYNC_BEAT_LOCK_TIMEOUT,
-    )
-
-    try:
-        # these tasks should never overlap
-        if not lock_beat.acquire(blocking=False):
-            return
-
-        with Session(get_sqlalchemy_engine()) as db_session:
-            cc_pairs = get_connector_credential_pairs(db_session)
-            for cc_pair in cc_pairs:
-                try_generate_document_cc_pair_cleanup_tasks(
-                    cc_pair, db_session, r, lock_beat
-                )
-    except SoftTimeLimitExceeded:
-        task_logger.info(
-            "Soft time limit exceeded, task is being terminated gracefully."
-        )
-    except Exception:
-        task_logger.exception("Unexpected exception")
-    finally:
-        if lock_beat.owned():
-            lock_beat.release()
-
-
-@celery_app.task(
-    name="kombu_message_cleanup_task",
-    soft_time_limit=JOB_TIMEOUT,
-    bind=True,
-    base=AbortableTask,
-)
-def kombu_message_cleanup_task(self: Any) -> int:
-    """Runs periodically to clean up the kombu_message table"""
-
-    # we will select messages older than this amount to clean up
-    KOMBU_MESSAGE_CLEANUP_AGE = 7  # days
-    KOMBU_MESSAGE_CLEANUP_PAGE_LIMIT = 1000
-
-    ctx = {}
-    ctx["last_processed_id"] = 0
-    ctx["deleted"] = 0
-    ctx["cleanup_age"] = KOMBU_MESSAGE_CLEANUP_AGE
-    ctx["page_limit"] = KOMBU_MESSAGE_CLEANUP_PAGE_LIMIT
-    with Session(get_sqlalchemy_engine()) as db_session:
-        # Exit the task if we can't take the advisory lock
-        result = db_session.execute(
-            text("SELECT pg_try_advisory_lock(:id)"),
-            {"id": PostgresAdvisoryLocks.KOMBU_MESSAGE_CLEANUP_LOCK_ID.value},
-        ).scalar()
-        if not result:
-            return 0
-
-        while True:
-            if self.is_aborted():
-                raise TaskRevokedError("kombu_message_cleanup_task was aborted.")
-
-            b = kombu_message_cleanup_task_helper(ctx, db_session)
-            if not b:
-                break
-
-            db_session.commit()
-
-    if ctx["deleted"] > 0:
-        task_logger.info(
-            f"Deleted {ctx['deleted']} orphaned messages from kombu_message."
-        )
-
-    return ctx["deleted"]
-
-
-def kombu_message_cleanup_task_helper(ctx: dict, db_session: Session) -> bool:
-    """
-    Helper function to clean up old messages from the `kombu_message` table that are no longer relevant.
-
-    This function retrieves messages from the `kombu_message` table that are no longer visible and
-    older than a specified interval. It checks if the corresponding task_id exists in the
-    `celery_taskmeta` table. If the task_id does not exist, the message is deleted.
-
-    Args:
-        ctx (dict): A context dictionary containing configuration parameters such as:
-            - 'cleanup_age' (int): The age in days after which messages are considered old.
-            - 'page_limit' (int): The maximum number of messages to process in one batch.
-            - 'last_processed_id' (int): The ID of the last processed message to handle pagination.
-            - 'deleted' (int): A counter to track the number of deleted messages.
-        db_session (Session): The SQLAlchemy database session for executing queries.
-
-    Returns:
-        bool: Returns True if there are more rows to process, False if not.
-    """
-
-    inspector = inspect(db_session.bind)
-    if not inspector:
-        return False
-
-    # With the move to redis as celery's broker and backend, kombu tables may not even exist.
-    # We can fail silently.
-    if not inspector.has_table("kombu_message"):
-        return False
-
-    query = text(
-        """
-    SELECT id, timestamp, payload
-    FROM kombu_message WHERE visible = 'false'
-    AND timestamp < CURRENT_TIMESTAMP - INTERVAL :interval_days
-    AND id > :last_processed_id
-    ORDER BY id
-    LIMIT :page_limit
-"""
-    )
-    kombu_messages = db_session.execute(
-        query,
-        {
-            "interval_days": f"{ctx['cleanup_age']} days",
-            "page_limit": ctx["page_limit"],
-            "last_processed_id": ctx["last_processed_id"],
-        },
-    ).fetchall()
-
-    if len(kombu_messages) == 0:
-        return False
-
-    for msg in kombu_messages:
-        payload = json.loads(msg[2])
-        task_id = payload["headers"]["id"]
-
-        # Check if task_id exists in celery_taskmeta
-        task_exists = db_session.execute(
-            text("SELECT 1 FROM celery_taskmeta WHERE task_id = :task_id"),
-            {"task_id": task_id},
-        ).fetchone()
-
-        # If task_id does not exist, delete the message
-        if not task_exists:
-            result = db_session.execute(
-                text("DELETE FROM kombu_message WHERE id = :message_id"),
-                {"message_id": msg[0]},
-            )
-            if result.rowcount > 0:  # type: ignore
-                ctx["deleted"] += 1
-
-        ctx["last_processed_id"] = msg[0]
-
-    return True
-
-
-@celery_app.task(
-    name="check_for_prune_task",
-    soft_time_limit=JOB_TIMEOUT,
-)
-def check_for_prune_task() -> None:
-    """Runs periodically to check if any prune tasks should be run and adds them
-    to the queue"""
-
-    with Session(get_sqlalchemy_engine()) as db_session:
-        all_cc_pairs = get_connector_credential_pairs(db_session)
-
-        for cc_pair in all_cc_pairs:
-            if should_prune_cc_pair(
-                connector=cc_pair.connector,
-                credential=cc_pair.credential,
-                db_session=db_session,
-            ):
-                task_logger.info(f"Pruning the {cc_pair.connector.name} connector")
-
-                prune_documents_task.apply_async(
-                    kwargs=dict(
-                        connector_id=cc_pair.connector.id,
-                        credential_id=cc_pair.credential.id,
-                    )
-                )
-
-
-@celery_app.task(
-    name="vespa_metadata_sync_task",
-    bind=True,
-    soft_time_limit=45,
-    time_limit=60,
-    max_retries=3,
-)
-def vespa_metadata_sync_task(self: Task, document_id: str) -> bool:
-    task_logger.info(f"document_id={document_id}")
-
-    try:
-        with Session(get_sqlalchemy_engine()) as db_session:
-            curr_ind_name, sec_ind_name = get_both_index_names(db_session)
-            document_index = get_default_document_index(
-                primary_index_name=curr_ind_name, secondary_index_name=sec_ind_name
-            )
-
-            doc = get_document(document_id, db_session)
-            if not doc:
-                return False
-
-            # document set sync
-            doc_sets = fetch_document_sets_for_document(document_id, db_session)
-            update_doc_sets: set[str] = set(doc_sets)
-
-            # User group sync
-            doc_access = get_access_for_document(
-                document_id=document_id, db_session=db_session
-            )
-            update_request = UpdateRequest(
-                document_ids=[document_id],
-                document_sets=update_doc_sets,
-                access=doc_access,
-                boost=doc.boost,
-                hidden=doc.hidden,
-            )
-
-            # update Vespa. OK if doc doesn't exist. Raises exception otherwise.
-            document_index.update_single(update_request=update_request)
-
-            # update db last. Worst case = we crash right before this and
-            # the sync might repeat again later
-            mark_document_as_synced(document_id, db_session)
-    except SoftTimeLimitExceeded:
-        task_logger.info(f"SoftTimeLimitExceeded exception. doc_id={document_id}")
-    except Exception as e:
-        task_logger.exception("Unexpected exception")
-
-        # Exponential backoff from 2^4 to 2^6 ... i.e. 16, 32, 64
-        countdown = 2 ** (self.request.retries + 4)
-        self.retry(exc=e, countdown=countdown)
-
-    return True
-
-
-@celery_app.task(
-    name="document_by_cc_pair_cleanup_task",
-    bind=True,
-    soft_time_limit=45,
-    time_limit=60,
-    max_retries=3,
-)
-def document_by_cc_pair_cleanup_task(
-    self: Task, document_id: str, connector_id: int, credential_id: int
-) -> bool:
-    task_logger.info(f"document_id={document_id}")
-
-    try:
-        with Session(get_sqlalchemy_engine()) as db_session:
-            curr_ind_name, sec_ind_name = get_both_index_names(db_session)
-            document_index = get_default_document_index(
-                primary_index_name=curr_ind_name, secondary_index_name=sec_ind_name
-            )
-
-            count = get_document_connector_count(db_session, document_id)
-            if count == 1:
-                # count == 1 means this is the only remaining cc_pair reference to the doc
-                # delete it from vespa and the db
-                document_index.delete(doc_ids=[document_id])
-                delete_documents_complete__no_commit(
-                    db_session=db_session,
-                    document_ids=[document_id],
-                )
-            elif count > 1:
-                # count > 1 means the document still has cc_pair references
-                doc = get_document(document_id, db_session)
-                if not doc:
-                    return False
-
-                # the below functions do not include cc_pairs being deleted.
-                # i.e. they will correctly omit access for the current cc_pair
-                doc_access = get_access_for_document(
-                    document_id=document_id, db_session=db_session
-                )
-
-                doc_sets = fetch_document_sets_for_document(document_id, db_session)
-                update_doc_sets: set[str] = set(doc_sets)
-
-                update_request = UpdateRequest(
-                    document_ids=[document_id],
-                    document_sets=update_doc_sets,
-                    access=doc_access,
-                    boost=doc.boost,
-                    hidden=doc.hidden,
-                )
-
-                # update Vespa. OK if doc doesn't exist. Raises exception otherwise.
-                document_index.update_single(update_request=update_request)
-
-                # there are still other cc_pair references to the doc, so just resync to Vespa
-                delete_document_by_connector_credential_pair__no_commit(
-                    db_session=db_session,
-                    document_id=document_id,
-                    connector_credential_pair_identifier=ConnectorCredentialPairIdentifier(
-                        connector_id=connector_id,
-                        credential_id=credential_id,
-                    ),
-                )
-
-                mark_document_as_synced(document_id, db_session)
-            else:
-                pass
-
-            # update_docs_last_modified__no_commit(
-            #     db_session=db_session,
-            #     document_ids=[document_id],
-            # )
-
-            db_session.commit()
-    except SoftTimeLimitExceeded:
-        task_logger.info(f"SoftTimeLimitExceeded exception. doc_id={document_id}")
-    except Exception as e:
-        task_logger.exception("Unexpected exception")
-
-        # Exponential backoff from 2^4 to 2^6 ... i.e. 16, 32, 64
-        countdown = 2 ** (self.request.retries + 4)
-        self.retry(exc=e, countdown=countdown)
-
-    return True
-
-
->>>>>>> 7d1ec109
 @signals.task_postrun.connect
 def celery_task_postrun(
     sender: Any | None = None,
@@ -865,21 +121,6 @@
         if cc_pair_id is not None:
             rcd = RedisConnectorDeletion(cc_pair_id)
             r.srem(rcd.taskset_key, task_id)
-<<<<<<< HEAD
-=======
-        return
-
-
-def monitor_connector_taskset(r: Redis) -> None:
-    fence_value = r.get(RedisConnectorCredentialPair.get_fence_key())
-    if fence_value is None:
-        return
-
-    try:
-        initial_count = int(cast(int, fence_value))
-    except ValueError:
-        task_logger.error("The value is not an integer.")
->>>>>>> 7d1ec109
         return
 
 
@@ -887,15 +128,6 @@
 def on_beat_init(sender: Any, **kwargs: Any) -> None:
     init_sqlalchemy_engine(POSTGRES_CELERY_BEAT_APP_NAME)
 
-<<<<<<< HEAD
-=======
-def monitor_document_set_taskset(key_bytes: bytes, r: Redis) -> None:
-    fence_key = key_bytes.decode("utf-8")
-    document_set_id = RedisDocumentSet.get_id_from_fence_key(fence_key)
-    if document_set_id is None:
-        task_logger.warning("could not parse document set id from {key}")
-        return
->>>>>>> 7d1ec109
 
 @worker_init.connect
 def on_worker_init(sender: Any, **kwargs: Any) -> None:
@@ -906,9 +138,8 @@
     WAIT_INTERVAL = 5
     WAIT_LIMIT = 60
 
-<<<<<<< HEAD
     time_start = time.monotonic()
-    logger.info("Redis: Readiness check starting.")
+    task_logger.info("Redis: Readiness check starting.")
     while True:
         try:
             if r.ping():
@@ -917,7 +148,7 @@
             pass
 
         time_elapsed = time.monotonic() - time_start
-        logger.info(
+        task_logger.info(
             f"Redis: Ping failed. elapsed={time_elapsed:.1f} timeout={WAIT_LIMIT:.1f}"
         )
         if time_elapsed > WAIT_LIMIT:
@@ -925,16 +156,16 @@
                 f"Redis: Readiness check did not succeed within the timeout "
                 f"({WAIT_LIMIT} seconds). Exiting..."
             )
-            logger.error(msg)
+            task_logger.error(msg)
             raise WorkerShutdown(msg)
 
         time.sleep(WAIT_INTERVAL)
 
-    logger.info("Redis: Readiness check succeeded. Continuing...")
+    task_logger.info("Redis: Readiness check succeeded. Continuing...")
 
     if not is_celery_app_primary(sender):
-        logger.info("Running as a secondary celery worker.")
-        logger.info("Waiting for primary worker to be ready...")
+        task_logger.info("Running as a secondary celery worker.")
+        task_logger.info("Waiting for primary worker to be ready...")
         time_start = time.monotonic()
         while True:
             if r.exists(DanswerRedisLocks.PRIMARY_WORKER):
@@ -942,218 +173,46 @@
 
             time.monotonic()
             time_elapsed = time.monotonic() - time_start
-            logger.info(
+            task_logger.info(
                 f"Primary worker is not ready yet. elapsed={time_elapsed:.1f} timeout={WAIT_LIMIT:.1f}"
-=======
-    count = cast(int, r.scard(rds.taskset_key))
-    task_logger.info(
-        f"Document set sync: document_set_id={document_set_id} remaining={count} initial={initial_count}"
-    )
-    if count > 0:
-        return
-
-    with Session(get_sqlalchemy_engine()) as db_session:
-        document_set = cast(
-            DocumentSet,
-            get_document_set_by_id(
-                db_session=db_session, document_set_id=document_set_id
-            ),
-        )  # casting since we "know" a document set with this ID exists
-        if document_set:
-            if not document_set.connector_credential_pairs:
-                # if there are no connectors, then delete the document set.
-                delete_document_set(
-                    document_set_row=document_set, db_session=db_session
-                )
-                task_logger.info(
-                    f"Successfully deleted document set with ID: '{document_set_id}'!"
-                )
-            else:
-                mark_document_set_as_synced(document_set_id, db_session)
-                task_logger.info(
-                    f"Successfully synced document set with ID: '{document_set_id}'!"
-                )
-
-    r.delete(rds.taskset_key)
-    r.delete(rds.fence_key)
-
-
-def monitor_connector_deletion_taskset(key_bytes: bytes, r: Redis) -> None:
-    fence_key = key_bytes.decode("utf-8")
-    cc_pair_id = RedisConnectorDeletion.get_id_from_fence_key(fence_key)
-    if cc_pair_id is None:
-        task_logger.warning("could not parse document set id from {key}")
-        return
-
-    rcd = RedisConnectorDeletion(cc_pair_id)
-
-    fence_value = r.get(rcd.fence_key)
-    if fence_value is None:
-        return
-
-    try:
-        initial_count = int(cast(int, fence_value))
-    except ValueError:
-        task_logger.error("The value is not an integer.")
-        return
-
-    count = cast(int, r.scard(rcd.taskset_key))
-    task_logger.info(
-        f"Connector deletion: cc_pair_id={cc_pair_id} remaining={count} initial={initial_count}"
-    )
-    if count > 0:
-        return
-
-    with Session(get_sqlalchemy_engine()) as db_session:
-        cc_pair = get_connector_credential_pair_from_id(cc_pair_id, db_session)
-        if not cc_pair:
-            return
-
-        try:
-            # clean up the rest of the related Postgres entities
-            # index attempts
-            delete_index_attempts(
-                db_session=db_session,
-                cc_pair_id=cc_pair.id,
-            )
-
-            # document sets
-            delete_document_set_cc_pair_relationship__no_commit(
-                db_session=db_session,
-                connector_id=cc_pair.connector_id,
-                credential_id=cc_pair.credential_id,
->>>>>>> 7d1ec109
             )
             if time_elapsed > WAIT_LIMIT:
                 msg = (
                     f"Primary worker was not ready within the timeout. "
                     f"({WAIT_LIMIT} seconds). Exiting..."
                 )
-                logger.error(msg)
+                task_logger.error(msg)
                 raise WorkerShutdown(msg)
 
-<<<<<<< HEAD
             time.sleep(WAIT_INTERVAL)
-=======
-            # user groups
-            cleanup_user_groups = fetch_versioned_implementation_with_fallback(
-                "danswer.db.user_group",
-                "delete_user_group_cc_pair_relationship__no_commit",
-                noop_fallback,
-            )
-            cleanup_user_groups(
-                cc_pair_id=cc_pair.id,
-                db_session=db_session,
-            )
-
-            # finally, delete the cc-pair
-            delete_connector_credential_pair__no_commit(
-                db_session=db_session,
-                connector_id=cc_pair.connector_id,
-                credential_id=cc_pair.credential_id,
-            )
-            # if there are no credentials left, delete the connector
-            connector = fetch_connector_by_id(
-                db_session=db_session,
-                connector_id=cc_pair.connector_id,
-            )
-            if not connector or not len(connector.credentials):
-                task_logger.info(
-                    "Found no credentials left for connector, deleting connector"
-                )
-                db_session.delete(connector)
-            db_session.commit()
-        except Exception as e:
-            stack_trace = traceback.format_exc()
-            error_message = f"Error: {str(e)}\n\nStack Trace:\n{stack_trace}"
-            add_deletion_failure_message(db_session, cc_pair.id, error_message)
-            task_logger.exception(
-                f"Failed to run connector_deletion. "
-                f"connector_id={cc_pair.connector_id} credential_id={cc_pair.credential_id}"
-            )
-            raise e
-
-    task_logger.info(
-        f"Successfully deleted connector_credential_pair with connector_id: '{cc_pair.connector_id}' "
-        f"and credential_id: '{cc_pair.credential_id}'. "
-        f"Deleted {initial_count} docs."
-    )
-
-    r.delete(rcd.taskset_key)
-    r.delete(rcd.fence_key)
->>>>>>> 7d1ec109
-
-        logger.info("Wait for primary worker completed successfully. Continuing...")
-        return
-
-    logger.info("Running as the primary celery worker.")
+
+        task_logger.info(
+            "Wait for primary worker completed successfully. Continuing..."
+        )
+        return
+
+    task_logger.info("Running as the primary celery worker.")
 
     # This is singleton work that should be done on startup exactly once
     # by the primary worker
     r = redis_pool.get_client()
 
-<<<<<<< HEAD
     # For the moment, we're assuming that we are the only primary worker
     # that should be running.
     # TODO: maybe check for or clean up another zombie primary worker if we detect it
     r.delete(DanswerRedisLocks.PRIMARY_WORKER)
-=======
-    lock_beat = r.lock(
-        DanswerRedisLocks.MONITOR_VESPA_SYNC_BEAT_LOCK,
-        timeout=CELERY_VESPA_SYNC_BEAT_LOCK_TIMEOUT,
-    )
-
-    try:
-        # prevent overlapping tasks
-        if not lock_beat.acquire(blocking=False):
-            return
-
-        if r.exists(RedisConnectorCredentialPair.get_fence_key()):
-            monitor_connector_taskset(r)
-
-        for key_bytes in r.scan_iter(RedisDocumentSet.FENCE_PREFIX + "*"):
-            monitor_document_set_taskset(key_bytes, r)
-
-        for key_bytes in r.scan_iter(RedisUserGroup.FENCE_PREFIX + "*"):
-            monitor_usergroup_taskset = fetch_versioned_implementation_with_fallback(
-                "danswer.background.celery_utils",
-                "monitor_usergroup_taskset",
-                noop_fallback,
-            )
-
-            monitor_usergroup_taskset(key_bytes, r)
-
-        for key_bytes in r.scan_iter(RedisConnectorDeletion.FENCE_PREFIX + "*"):
-            monitor_connector_deletion_taskset(key_bytes, r)
-
-        # r_celery = celery_app.broker_connection().channel().client
-        # length = celery_get_queue_length(DanswerCeleryQueues.VESPA_METADATA_SYNC, r_celery)
-        # task_logger.warning(f"queue={DanswerCeleryQueues.VESPA_METADATA_SYNC} length={length}")
-    except SoftTimeLimitExceeded:
-        task_logger.info(
-            "Soft time limit exceeded, task is being terminated gracefully."
-        )
-    finally:
-        if lock_beat.owned():
-            lock_beat.release()
-
-
-@beat_init.connect
-def on_beat_init(sender: Any, **kwargs: Any) -> None:
-    init_sqlalchemy_engine(POSTGRES_CELERY_BEAT_APP_NAME)
->>>>>>> 7d1ec109
 
     lock = r.lock(
         DanswerRedisLocks.PRIMARY_WORKER,
         timeout=CELERY_PRIMARY_WORKER_LOCK_TIMEOUT,
     )
 
-    logger.info("Primary worker lock: Acquire starting.")
+    task_logger.info("Primary worker lock: Acquire starting.")
     acquired = lock.acquire(blocking_timeout=CELERY_PRIMARY_WORKER_LOCK_TIMEOUT / 2)
     if acquired:
-        logger.info("Primary worker lock: Acquire succeeded.")
+        task_logger.info("Primary worker lock: Acquire succeeded.")
     else:
-        logger.error("Primary worker lock: Acquire failed!")
+        task_logger.error("Primary worker lock: Acquire failed!")
         raise TimeoutError("Primary worker lock could not be acquired!")
 
     sender.primary_worker_lock = lock
@@ -1182,7 +241,6 @@
     for key in r.scan_iter(RedisConnectorDeletion.FENCE_PREFIX + "*"):
         r.delete(key)
 
-<<<<<<< HEAD
 
 @worker_shutdown.connect
 def on_worker_shutdown(sender: Any, **kwargs: Any) -> None:
@@ -1192,14 +250,12 @@
     if not sender.primary_worker_lock:
         return
 
-    logger.info("Releasing primary worker lock.")
+    task_logger.info("Releasing primary worker lock.")
     lock = sender.primary_worker_lock
     if lock.owned():
         lock.release()
         sender.primary_worker_lock = None
 
-=======
->>>>>>> 7d1ec109
 
 class CeleryTaskPlainFormatter(PlainFormatter):
     def format(self, record: logging.LogRecord) -> str:
@@ -1333,7 +389,7 @@
                 worker.primary_worker_lock = lock
 
             # ttl_ms = r.pttl(lock.name)
-            # logger.info(f"lock TTL after: {ttl_ms}ms")
+            # task_logger.info(f"lock TTL after: {ttl_ms}ms")
         except Exception:
             task_logger.exception("HubPeriodicTask.run_periodic_task exceptioned.")
 
