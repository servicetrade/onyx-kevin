import platform
import socket
from enum import auto
from enum import Enum

SOURCE_TYPE = "source_type"
# stored in the `metadata` of a chunk. Used to signify that this chunk should
# not be used for QA. For example, Google Drive file types which can't be parsed
# are still useful as a search result but not for QA.
IGNORE_FOR_QA = "ignore_for_qa"
# NOTE: deprecated, only used for porting key from old system
GEN_AI_API_KEY_STORAGE_KEY = "genai_api_key"
PUBLIC_DOC_PAT = "PUBLIC"
ID_SEPARATOR = ":;:"
DEFAULT_BOOST = 0
SESSION_KEY = "session"

NO_AUTH_USER_ID = "__no_auth_user__"
NO_AUTH_USER_EMAIL = "anonymous@onyx.app"

# For chunking/processing chunks
RETURN_SEPARATOR = "\n\r\n"
SECTION_SEPARATOR = "\n\n"
# For combining attributes, doesn't have to be unique/perfect to work
INDEX_SEPARATOR = "==="

# For File Connector Metadata override file
DANSWER_METADATA_FILENAME = ".onyx_metadata.json"

# Messages
DISABLED_GEN_AI_MSG = (
    "Your System Admin has disabled the Generative AI functionalities of Onyx.\n"
    "Please contact them if you wish to have this enabled.\n"
    "You can still use Onyx as a search engine."
)

DEFAULT_PERSONA_ID = 0

DEFAULT_CC_PAIR_ID = 1

# subquestion level and question number for basic flow
BASIC_KEY = (-1, -1)
AGENT_SEARCH_INITIAL_KEY = (0, 0)
CANCEL_CHECK_INTERVAL = 20
DISPATCH_SEP_CHAR = "\n"
FORMAT_DOCS_SEPARATOR = "\n\n"
NUM_EXPLORATORY_DOCS = 15
# Postgres connection constants for application_name
POSTGRES_WEB_APP_NAME = "web"
POSTGRES_INDEXER_APP_NAME = "indexer"
POSTGRES_CELERY_APP_NAME = "celery"
POSTGRES_CELERY_BEAT_APP_NAME = "celery_beat"
POSTGRES_CELERY_WORKER_PRIMARY_APP_NAME = "celery_worker_primary"
POSTGRES_CELERY_WORKER_LIGHT_APP_NAME = "celery_worker_light"
POSTGRES_CELERY_WORKER_HEAVY_APP_NAME = "celery_worker_heavy"
POSTGRES_CELERY_WORKER_INDEXING_APP_NAME = "celery_worker_indexing"
POSTGRES_CELERY_WORKER_MONITORING_APP_NAME = "celery_worker_monitoring"
POSTGRES_CELERY_WORKER_INDEXING_CHILD_APP_NAME = "celery_worker_indexing_child"
POSTGRES_PERMISSIONS_APP_NAME = "permissions"
POSTGRES_UNKNOWN_APP_NAME = "unknown"

SSL_CERT_FILE = "bundle.pem"
# API Keys
DANSWER_API_KEY_PREFIX = "API_KEY__"
DANSWER_API_KEY_DUMMY_EMAIL_DOMAIN = "onyxapikey.ai"
UNNAMED_KEY_PLACEHOLDER = "Unnamed"

# Key-Value store keys
KV_REINDEX_KEY = "needs_reindexing"
KV_SEARCH_SETTINGS = "search_settings"
KV_UNSTRUCTURED_API_KEY = "unstructured_api_key"
KV_USER_STORE_KEY = "INVITED_USERS"
KV_NO_AUTH_USER_PREFERENCES_KEY = "no_auth_user_preferences"
KV_CRED_KEY = "credential_id_{}"
KV_GMAIL_CRED_KEY = "gmail_app_credential"
KV_GMAIL_SERVICE_ACCOUNT_KEY = "gmail_service_account_key"
KV_GOOGLE_DRIVE_CRED_KEY = "google_drive_app_credential"
KV_GOOGLE_DRIVE_SERVICE_ACCOUNT_KEY = "google_drive_service_account_key"
KV_GEN_AI_KEY_CHECK_TIME = "genai_api_key_last_check_time"
KV_SETTINGS_KEY = "onyx_settings"
KV_CUSTOMER_UUID_KEY = "customer_uuid"
KV_INSTANCE_DOMAIN_KEY = "instance_domain"
KV_ENTERPRISE_SETTINGS_KEY = "onyx_enterprise_settings"
KV_CUSTOM_ANALYTICS_SCRIPT_KEY = "__custom_analytics_script__"
KV_DOCUMENTS_SEEDED_KEY = "documents_seeded"

# NOTE: we use this timeout / 4 in various places to refresh a lock
# might be worth separating this timeout into separate timeouts for each situation
CELERY_GENERIC_BEAT_LOCK_TIMEOUT = 120

CELERY_VESPA_SYNC_BEAT_LOCK_TIMEOUT = 120

CELERY_PRIMARY_WORKER_LOCK_TIMEOUT = 120

# needs to be long enough to cover the maximum time it takes to download an object
# if we can get callbacks as object bytes download, we could lower this a lot.
CELERY_INDEXING_LOCK_TIMEOUT = 3 * 60 * 60  # 60 min

# how long a task should wait for associated fence to be ready
CELERY_TASK_WAIT_FOR_FENCE_TIMEOUT = 5 * 60  # 5 min

# needs to be long enough to cover the maximum time it takes to download an object
# if we can get callbacks as object bytes download, we could lower this a lot.
CELERY_PRUNING_LOCK_TIMEOUT = 300  # 5 min

CELERY_PERMISSIONS_SYNC_LOCK_TIMEOUT = 300  # 5 min

CELERY_EXTERNAL_GROUP_SYNC_LOCK_TIMEOUT = 300  # 5 min

DANSWER_REDIS_FUNCTION_LOCK_PREFIX = "da_function_lock:"


class DocumentSource(str, Enum):
    # Special case, document passed in via Onyx APIs without specifying a source type
    INGESTION_API = "ingestion_api"
    SLACK = "slack"
    WEB = "web"
    GOOGLE_DRIVE = "google_drive"
    GMAIL = "gmail"
    REQUESTTRACKER = "requesttracker"
    GITHUB = "github"
    GITLAB = "gitlab"
    GURU = "guru"
    BOOKSTACK = "bookstack"
    CONFLUENCE = "confluence"
    SLAB = "slab"
    JIRA = "jira"
    PRODUCTBOARD = "productboard"
    FILE = "file"
    NOTION = "notion"
    ZULIP = "zulip"
    LINEAR = "linear"
    HUBSPOT = "hubspot"
    DOCUMENT360 = "document360"
    GONG = "gong"
    GOOGLE_SITES = "google_sites"
    ZENDESK = "zendesk"
    LOOPIO = "loopio"
    DROPBOX = "dropbox"
    SHAREPOINT = "sharepoint"
    TEAMS = "teams"
    SALESFORCE = "salesforce"
    DISCOURSE = "discourse"
    AXERO = "axero"
    CLICKUP = "clickup"
    MEDIAWIKI = "mediawiki"
    WIKIPEDIA = "wikipedia"
    ASANA = "asana"
    S3 = "s3"
    R2 = "r2"
    GOOGLE_CLOUD_STORAGE = "google_cloud_storage"
    OCI_STORAGE = "oci_storage"
    XENFORO = "xenforo"
    NOT_APPLICABLE = "not_applicable"
    DISCORD = "discord"
    FRESHDESK = "freshdesk"
    FIREFLIES = "fireflies"
    EGNYTE = "egnyte"
    AIRTABLE = "airtable"


DocumentSourceRequiringTenantContext: list[DocumentSource] = [DocumentSource.FILE]


class NotificationType(str, Enum):
    REINDEX = "reindex"
    PERSONA_SHARED = "persona_shared"
    TRIAL_ENDS_TWO_DAYS = "two_day_trial_ending"  # 2 days left in trial


class BlobType(str, Enum):
    R2 = "r2"
    S3 = "s3"
    GOOGLE_CLOUD_STORAGE = "google_cloud_storage"
    OCI_STORAGE = "oci_storage"

    # Special case, for internet search
    NOT_APPLICABLE = "not_applicable"


class DocumentIndexType(str, Enum):
    COMBINED = "combined"  # Vespa
    SPLIT = "split"  # Typesense + Qdrant


class AuthType(str, Enum):
    DISABLED = "disabled"
    BASIC = "basic"
    GOOGLE_OAUTH = "google_oauth"
    OIDC = "oidc"
    SAML = "saml"

    # google auth and basic
    CLOUD = "cloud"


# Special characters for password validation
PASSWORD_SPECIAL_CHARS = "!@#$%^&*()_+-=[]{}|;:,.<>?"


class SessionType(str, Enum):
    CHAT = "Chat"
    SEARCH = "Search"
    SLACK = "Slack"


class QAFeedbackType(str, Enum):
    LIKE = "like"  # User likes the answer, used for metrics
    DISLIKE = "dislike"  # User dislikes the answer, used for metrics
    MIXED = "mixed"  # User likes some answers and dislikes other, used for chat session metrics


class SearchFeedbackType(str, Enum):
    ENDORSE = "endorse"  # boost this document for all future queries
    REJECT = "reject"  # down-boost this document for all future queries
    HIDE = "hide"  # mark this document as untrusted, hide from LLM
    UNHIDE = "unhide"


class MessageType(str, Enum):
    # Using OpenAI standards, Langchain equivalent shown in comment
    # System message is always constructed on the fly, not saved
    SYSTEM = "system"  # SystemMessage
    USER = "user"  # HumanMessage
    ASSISTANT = "assistant"  # AIMessage


class TokenRateLimitScope(str, Enum):
    USER = "user"
    USER_GROUP = "user_group"
    GLOBAL = "global"


class FileOrigin(str, Enum):
    CHAT_UPLOAD = "chat_upload"
    CHAT_IMAGE_GEN = "chat_image_gen"
    CONNECTOR = "connector"
    GENERATED_REPORT = "generated_report"
    OTHER = "other"


class MilestoneRecordType(str, Enum):
    TENANT_CREATED = "tenant_created"
    USER_SIGNED_UP = "user_signed_up"
    MULTIPLE_USERS = "multiple_users"
    VISITED_ADMIN_PAGE = "visited_admin_page"
    CREATED_CONNECTOR = "created_connector"
    CONNECTOR_SUCCEEDED = "connector_succeeded"
    RAN_QUERY = "ran_query"
    MULTIPLE_ASSISTANTS = "multiple_assistants"
    CREATED_ASSISTANT = "created_assistant"
    CREATED_ONYX_BOT = "created_onyx_bot"


class PostgresAdvisoryLocks(Enum):
    KOMBU_MESSAGE_CLEANUP_LOCK_ID = auto()


class OnyxCeleryQueues:
    # Light queue
    VESPA_METADATA_SYNC = "vespa_metadata_sync"
    DOC_PERMISSIONS_UPSERT = "doc_permissions_upsert"
    CONNECTOR_DELETION = "connector_deletion"
    LLM_MODEL_UPDATE = "llm_model_update"

    # Heavy queue
    CONNECTOR_PRUNING = "connector_pruning"
    CONNECTOR_DOC_PERMISSIONS_SYNC = "connector_doc_permissions_sync"
    CONNECTOR_EXTERNAL_GROUP_SYNC = "connector_external_group_sync"

    # Indexing queue
    CONNECTOR_INDEXING = "connector_indexing"

    # Monitoring queue
    MONITORING = "monitoring"


class OnyxRedisLocks:
    PRIMARY_WORKER = "da_lock:primary_worker"
    CHECK_VESPA_SYNC_BEAT_LOCK = "da_lock:check_vespa_sync_beat"
    CHECK_CONNECTOR_DELETION_BEAT_LOCK = "da_lock:check_connector_deletion_beat"
    CHECK_PRUNE_BEAT_LOCK = "da_lock:check_prune_beat"
    CHECK_INDEXING_BEAT_LOCK = "da_lock:check_indexing_beat"
    CHECK_CONNECTOR_DOC_PERMISSIONS_SYNC_BEAT_LOCK = (
        "da_lock:check_connector_doc_permissions_sync_beat"
    )
    CHECK_CONNECTOR_EXTERNAL_GROUP_SYNC_BEAT_LOCK = (
        "da_lock:check_connector_external_group_sync_beat"
    )
    MONITOR_VESPA_SYNC_BEAT_LOCK = "da_lock:monitor_vespa_sync_beat"
    MONITOR_BACKGROUND_PROCESSES_LOCK = "da_lock:monitor_background_processes"

    CONNECTOR_DOC_PERMISSIONS_SYNC_LOCK_PREFIX = (
        "da_lock:connector_doc_permissions_sync"
    )
    CONNECTOR_EXTERNAL_GROUP_SYNC_LOCK_PREFIX = "da_lock:connector_external_group_sync"
    PRUNING_LOCK_PREFIX = "da_lock:pruning"
    INDEXING_METADATA_PREFIX = "da_metadata:indexing"

    SLACK_BOT_LOCK = "da_lock:slack_bot"
    SLACK_BOT_HEARTBEAT_PREFIX = "da_heartbeat:slack_bot"
    ANONYMOUS_USER_ENABLED = "anonymous_user_enabled"

    CLOUD_BEAT_TASK_GENERATOR_LOCK = "da_lock:cloud_beat_task_generator"
    CLOUD_CHECK_ALEMBIC_BEAT_LOCK = "da_lock:cloud_check_alembic"


class OnyxRedisSignals:
<<<<<<< HEAD
    VALIDATE_INDEXING_FENCES = "signal:validate_indexing_fences"
    VALIDATE_EXTERNAL_GROUP_SYNC_FENCES = "signal:validate_external_group_sync_fences"
    VALIDATE_PERMISSION_SYNC_FENCES = "signal:validate_permission_sync_fences"
    VALIDATE_PRUNING_FENCES = "signal:validate_pruning_fences"
=======
    BLOCK_VALIDATE_INDEXING_FENCES = "signal:block_validate_indexing_fences"
    BLOCK_VALIDATE_EXTERNAL_GROUP_SYNC_FENCES = (
        "signal:block_validate_external_group_sync_fences"
    )
    BLOCK_VALIDATE_PERMISSION_SYNC_FENCES = (
        "signal:block_validate_permission_sync_fences"
    )
    BLOCK_BUILD_FENCE_LOOKUP_TABLE = "signal:block_build_fence_lookup_table"


class OnyxRedisConstants:
    ACTIVE_FENCES = "active_fences"
>>>>>>> 5854b39d


class OnyxCeleryPriority(int, Enum):
    HIGHEST = 0
    HIGH = auto()
    MEDIUM = auto()
    LOW = auto()
    LOWEST = auto()


# a prefix used to distinguish system wide tasks in the cloud
ONYX_CLOUD_CELERY_TASK_PREFIX = "cloud"

# the tenant id we use for system level redis operations
ONYX_CLOUD_TENANT_ID = "cloud"


class OnyxCeleryTask:
    DEFAULT = "celery"

    CLOUD_BEAT_TASK_GENERATOR = f"{ONYX_CLOUD_CELERY_TASK_PREFIX}_generate_beat_tasks"
    CLOUD_CHECK_ALEMBIC = f"{ONYX_CLOUD_CELERY_TASK_PREFIX}_check_alembic"

    CHECK_FOR_CONNECTOR_DELETION = "check_for_connector_deletion_task"
    CHECK_FOR_VESPA_SYNC_TASK = "check_for_vespa_sync_task"
    CHECK_FOR_INDEXING = "check_for_indexing"
    CHECK_FOR_PRUNING = "check_for_pruning"
    CHECK_FOR_DOC_PERMISSIONS_SYNC = "check_for_doc_permissions_sync"
    CHECK_FOR_EXTERNAL_GROUP_SYNC = "check_for_external_group_sync"
    CHECK_FOR_LLM_MODEL_UPDATE = "check_for_llm_model_update"

    MONITOR_VESPA_SYNC = "monitor_vespa_sync"
    MONITOR_BACKGROUND_PROCESSES = "monitor_background_processes"

    KOMBU_MESSAGE_CLEANUP_TASK = "kombu_message_cleanup_task"
    CONNECTOR_PERMISSION_SYNC_GENERATOR_TASK = (
        "connector_permission_sync_generator_task"
    )
    UPDATE_EXTERNAL_DOCUMENT_PERMISSIONS_TASK = (
        "update_external_document_permissions_task"
    )
    CONNECTOR_EXTERNAL_GROUP_SYNC_GENERATOR_TASK = (
        "connector_external_group_sync_generator_task"
    )
    CONNECTOR_INDEXING_PROXY_TASK = "connector_indexing_proxy_task"
    CONNECTOR_PRUNING_GENERATOR_TASK = "connector_pruning_generator_task"
    DOCUMENT_BY_CC_PAIR_CLEANUP_TASK = "document_by_cc_pair_cleanup_task"
    VESPA_METADATA_SYNC_TASK = "vespa_metadata_sync_task"
    CHECK_TTL_MANAGEMENT_TASK = "check_ttl_management_task"
    AUTOGENERATE_USAGE_REPORT_TASK = "autogenerate_usage_report_task"


REDIS_SOCKET_KEEPALIVE_OPTIONS = {}
REDIS_SOCKET_KEEPALIVE_OPTIONS[socket.TCP_KEEPINTVL] = 15
REDIS_SOCKET_KEEPALIVE_OPTIONS[socket.TCP_KEEPCNT] = 3

if platform.system() == "Darwin":
    REDIS_SOCKET_KEEPALIVE_OPTIONS[socket.TCP_KEEPALIVE] = 60  # type: ignore
else:
    REDIS_SOCKET_KEEPALIVE_OPTIONS[socket.TCP_KEEPIDLE] = 60  # type: ignore<|MERGE_RESOLUTION|>--- conflicted
+++ resolved
@@ -306,12 +306,6 @@
 
 
 class OnyxRedisSignals:
-<<<<<<< HEAD
-    VALIDATE_INDEXING_FENCES = "signal:validate_indexing_fences"
-    VALIDATE_EXTERNAL_GROUP_SYNC_FENCES = "signal:validate_external_group_sync_fences"
-    VALIDATE_PERMISSION_SYNC_FENCES = "signal:validate_permission_sync_fences"
-    VALIDATE_PRUNING_FENCES = "signal:validate_pruning_fences"
-=======
     BLOCK_VALIDATE_INDEXING_FENCES = "signal:block_validate_indexing_fences"
     BLOCK_VALIDATE_EXTERNAL_GROUP_SYNC_FENCES = (
         "signal:block_validate_external_group_sync_fences"
@@ -319,12 +313,9 @@
     BLOCK_VALIDATE_PERMISSION_SYNC_FENCES = (
         "signal:block_validate_permission_sync_fences"
     )
+    BLOCK_VALIDATE_PRUNING_FENCES = "signal:block_validate_pruning_fences"
     BLOCK_BUILD_FENCE_LOOKUP_TABLE = "signal:block_build_fence_lookup_table"
-
-
-class OnyxRedisConstants:
     ACTIVE_FENCES = "active_fences"
->>>>>>> 5854b39d
 
 
 class OnyxCeleryPriority(int, Enum):
