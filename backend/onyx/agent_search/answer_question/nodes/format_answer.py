from onyx.agent_search.answer_question.states import AnswerQuestionOutput
from onyx.agent_search.answer_question.states import AnswerQuestionState
from onyx.agent_search.answer_question.states import QuestionAnswerResults


def format_answer(state: AnswerQuestionState) -> AnswerQuestionOutput:
<<<<<<< HEAD
    sub_question_retrieval_stats = state["sub_question_retrieval_stats"]

    # if sub_question_retrieval_stats_raw is None:
    #     sub_question_retrieval_stats = []
    # elif isinstance(sub_question_retrieval_stats_raw, list):
    #     sub_question_retrieval_stats = sub_question_retrieval_stats_raw
    #     if isinstance(sub_question_retrieval_stats[0], list):
    #         sub_question_retrieval_stats = sub_question_retrieval_stats[0]
    # else:
    #     sub_question_retrieval_stats = [sub_question_retrieval_stats_raw]
=======
    # sub_question_retrieval_stats = state["sub_question_retrieval_stats"]
    # if sub_question_retrieval_stats is None:
    #     sub_question_retrieval_stats = []
    # elif isinstance(sub_question_retrieval_stats, list):
    #     sub_question_retrieval_stats = sub_question_retrieval_stats
    #     if isinstance(sub_question_retrieval_stats[0], list):
    #         sub_question_retrieval_stats = sub_question_retrieval_stats[0]
    # else:
    #     sub_question_retrieval_stats = [sub_question_retrieval_stats]
>>>>>>> 821b226d

    return AnswerQuestionOutput(
        answer_results=[
            QuestionAnswerResults(
                question=state["question"],
                quality=state["answer_quality"],
                answer=state["answer"],
                # expanded_retrieval_results=state["expanded_retrieval_results"],
                documents=state["documents"],
                sub_question_retrieval_stats=state["sub_question_retrieval_stats"],
            )
        ],
    )<|MERGE_RESOLUTION|>--- conflicted
+++ resolved
@@ -4,18 +4,6 @@
 
 
 def format_answer(state: AnswerQuestionState) -> AnswerQuestionOutput:
-<<<<<<< HEAD
-    sub_question_retrieval_stats = state["sub_question_retrieval_stats"]
-
-    # if sub_question_retrieval_stats_raw is None:
-    #     sub_question_retrieval_stats = []
-    # elif isinstance(sub_question_retrieval_stats_raw, list):
-    #     sub_question_retrieval_stats = sub_question_retrieval_stats_raw
-    #     if isinstance(sub_question_retrieval_stats[0], list):
-    #         sub_question_retrieval_stats = sub_question_retrieval_stats[0]
-    # else:
-    #     sub_question_retrieval_stats = [sub_question_retrieval_stats_raw]
-=======
     # sub_question_retrieval_stats = state["sub_question_retrieval_stats"]
     # if sub_question_retrieval_stats is None:
     #     sub_question_retrieval_stats = []
@@ -25,7 +13,6 @@
     #         sub_question_retrieval_stats = sub_question_retrieval_stats[0]
     # else:
     #     sub_question_retrieval_stats = [sub_question_retrieval_stats]
->>>>>>> 821b226d
 
     return AnswerQuestionOutput(
         answer_results=[
