# First, create a custom nginx.conf with the module loaded
cat > /etc/nginx/nginx.conf <<EOF
load_module modules/ngx_http_headers_more_filter_module.so;

user  nginx;
worker_processes  auto;

error_log  /var/log/nginx/error.log notice;
pid        /var/run/nginx.pid;

events {
    worker_connections  1024;
}

http {
    include       /etc/nginx/mime.types;
    default_type  application/octet-stream;

    log_format  main  '\$remote_addr - \$remote_user [\$time_local] "\$request" '
                      '\$status \$body_bytes_sent "\$http_referer" '
                      '"\$http_user_agent" "\$http_x_forwarded_for"';

    access_log  /var/log/nginx/access.log  main;

    sendfile        on;
    #tcp_nopush     on;

    keepalive_timeout  65;

    #gzip  on;

    include /etc/nginx/conf.d/*.conf;
}
EOF

# fill in the template
export ONYX_BACKEND_API_HOST="${ONYX_BACKEND_API_HOST:-api_server}"
export ONYX_WEB_SERVER_HOST="${ONYX_WEB_SERVER_HOST:-web_server}"

echo "Using API server host: $ONYX_BACKEND_API_HOST"
echo "Using web server host: $ONYX_WEB_SERVER_HOST"

envsubst '$DOMAIN $SSL_CERT_FILE_NAME $SSL_CERT_KEY_FILE_NAME $ONYX_BACKEND_API_HOST $ONYX_WEB_SERVER_HOST' < "/etc/nginx/conf.d/$1" > /etc/nginx/conf.d/app.conf

# wait for the api_server to be ready
echo "Waiting for API server to boot up; this may take a minute or two..."
echo "If this takes more than ~5 minutes, check the logs of the API server container for errors with the following command:"
echo
echo "docker logs onyx-stack-api_server-1"
echo
while true; do
  # Use curl to send a request and capture the HTTP status code
<<<<<<< HEAD
  status_code=$(curl -o /dev/null -s -w "%{http_code}\n" "http://api_server:8080/health")
=======
  status_code=$(curl -o /dev/null -s -w "%{http_code}\n" "http://${ONYX_BACKEND_API_HOST}:8080/health")
  
>>>>>>> 2ac41c37
  # Check if the status code is 200
  if [ "$status_code" -eq 200 ]; then
    echo "API server responded with 200, starting nginx..."
    break  # Exit the loop
  else
    echo "API server responded with $status_code, retrying in 5 seconds..."
    sleep 5  # Sleep for 5 seconds before retrying
  fi
done

# Start nginx and reload every 6 hours
while :; do sleep 6h & wait; nginx -s reload; done & nginx -g "daemon off;"<|MERGE_RESOLUTION|>--- conflicted
+++ resolved
@@ -50,12 +50,8 @@
 echo
 while true; do
   # Use curl to send a request and capture the HTTP status code
-<<<<<<< HEAD
-  status_code=$(curl -o /dev/null -s -w "%{http_code}\n" "http://api_server:8080/health")
-=======
   status_code=$(curl -o /dev/null -s -w "%{http_code}\n" "http://${ONYX_BACKEND_API_HOST}:8080/health")
-  
->>>>>>> 2ac41c37
+
   # Check if the status code is 200
   if [ "$status_code" -eq 200 ]; then
     echo "API server responded with 200, starting nginx..."
